/*
 * Copyright (C) 2019 Open Source Robotics Foundation
 *
 * Licensed under the Apache License, Version 2.0 (the "License");
 * you may not use this file except in compliance with the License.
 * You may obtain a copy of the License at
 *
 *     http://www.apache.org/licenses/LICENSE-2.0
 *
 * Unless required by applicable law or agreed to in writing, software
 * distributed under the License is distributed on an "AS IS" BASIS,
 * WITHOUT WARRANTIES OR CONDITIONS OF ANY KIND, either express or implied.
 * See the License for the specific language governing permissions and
 * limitations under the License.
 *
*/

#ifndef SRC__RMF_TRAFFIC__SPLINE_HPP
#define SRC__RMF_TRAFFIC__SPLINE_HPP

#include "TrajectoryInternal.hpp"

#include <rmf_traffic/Trajectory.hpp>

#include <fcl/ccd/motion.h>

#include <array>

namespace rmf_traffic {

//==============================================================================
/// A utility class to convert Trajectories into piecewise-splines.
///
/// \warning For now this class is only meant for internal use; it is not part
/// of the public API. If we ever decide to migrate it to the public API, then
/// we should apply the PIMPL pattern to it.
class Spline
{
public:

  /// Create a spline that goes from the end of the preceding to the Waypoint of
  /// `it`.
  Spline(const Trajectory::const_iterator& it);

  /// Create a spline that goes from the end of the preceding to the Waypoint of
  /// `it`.
  Spline(const internal::WaypointList::const_iterator& it);

  /// Compute the knots for the motion of this spline from start_time to
  /// finish_time, scaled to a "time" range of [0, 1].
  std::array<Eigen::Vector3d, 4> compute_knots(
    const Time start_time, const Time finish_time) const;

  fcl::SplineMotion to_fcl(const Time start_time, const Time finish_time) const;

  Time start_time() const;
  Time finish_time() const;

  struct Parameters
  {
    std::array<Eigen::Vector4d, 3> coeffs;
    double delta_t;
    std::array<Time, 2> time_range;
  };

  /// Compute the position of the spline at this moment in time
  Eigen::Vector3d compute_position(const Time at_time) const;

  /// Compute the velocity of the spline at this moment in time
  Eigen::Vector3d compute_velocity(const Time at_time) const;

  /// Compute the velocity of the spline at this moment in time
  Eigen::Vector3d compute_acceleration(const Time at_time) const;

  /// Get a const reference to the parameters of this spline
  const Parameters& get_params() const;

private:

  Parameters params;

};

<<<<<<< HEAD
class OutOfSplineRange : public std::runtime_error
{
public:

  OutOfSplineRange(Time t, std::array<Time,2> range);
=======
//==============================================================================
/// This class helps compute the differentials of the distance between two
/// splines.
class DistanceDifferential
{
public:

  DistanceDifferential(
      const Spline& spline_a,
      const Spline& spline_b);

  bool initially_approaching() const;

  /// Calculate the times within the relevant window when an "approach" is
  /// occuring. This means that the vehicles are getting closer together than
  /// they should.
  std::vector<Time> approach_times() const;

  Time start_time() const;
  Time finish_time() const;

private:
  Spline::Parameters _params;
>>>>>>> 42ba1f81

};

} // namespace rmf_traffic

#endif // SRC__RMF_TRAFFIC__SPLINE_HPP<|MERGE_RESOLUTION|>--- conflicted
+++ resolved
@@ -81,13 +81,6 @@
 
 };
 
-<<<<<<< HEAD
-class OutOfSplineRange : public std::runtime_error
-{
-public:
-
-  OutOfSplineRange(Time t, std::array<Time,2> range);
-=======
 //==============================================================================
 /// This class helps compute the differentials of the distance between two
 /// splines.
@@ -111,7 +104,14 @@
 
 private:
   Spline::Parameters _params;
->>>>>>> 42ba1f81
+
+};
+
+class OutOfSplineRange : public std::runtime_error
+{
+public:
+
+  OutOfSplineRange(Time t, std::array<Time,2> range);
 
 };
 
