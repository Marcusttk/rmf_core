--- conflicted
+++ resolved
@@ -320,41 +320,6 @@
 }
 
 //==============================================================================
-<<<<<<< HEAD
-std::string out_of_spline_range_message(
-    Time t,
-    std::array<Time, 2> range)
-{
-  std::ostringstream oss;
-  if (t < range[0])
-  {
-    const auto dt = rmf_traffic::time::to_seconds(range[0] - t);
-    oss << "Requested time is [" << dt << "s] before the spline begins";
-  }
-  else if (range[1] < t)
-  {
-    const auto dt = rmf_traffic::time::to_seconds(t - range[1]);
-    oss << "Requested time is [" << dt << "s] after the spline ends";
-  }
-  else
-  {
-    const auto dt = rmf_traffic::time::to_seconds(t - range[0]);
-    const auto span = rmf_traffic::time::to_seconds(range[1] - range[0]);
-    oss << "OutOfSplineRange exception thrown by mistake. Requested time is ["
-        << dt << "s] into a spline of span [" << span << "s]";
-  }
-
-  return oss.str();
-}
-
-//==============================================================================
-OutOfSplineRange::OutOfSplineRange(
-    Time t,
-    std::array<Time, 2> range)
-  : std::runtime_error(out_of_spline_range_message(t, range))
-{
-  // Do nothing
-=======
 std::array<Eigen::Vector4d, 3> normalize_coefficients(
     const Time t0,
     const Time t1,
@@ -679,7 +644,42 @@
 Time DistanceDifferential::finish_time() const
 {
   return _params.time_range[1];
->>>>>>> 42ba1f81
+}
+
+//==============================================================================
+std::string out_of_spline_range_message(
+    Time t,
+    std::array<Time, 2> range)
+{
+  std::ostringstream oss;
+  if (t < range[0])
+  {
+    const auto dt = rmf_traffic::time::to_seconds(range[0] - t);
+    oss << "Requested time is [" << dt << "s] before the spline begins";
+  }
+  else if (range[1] < t)
+  {
+    const auto dt = rmf_traffic::time::to_seconds(t - range[1]);
+    oss << "Requested time is [" << dt << "s] after the spline ends";
+  }
+  else
+  {
+    const auto dt = rmf_traffic::time::to_seconds(t - range[0]);
+    const auto span = rmf_traffic::time::to_seconds(range[1] - range[0]);
+    oss << "OutOfSplineRange exception thrown by mistake. Requested time is ["
+        << dt << "s] into a spline of span [" << span << "s]";
+  }
+
+  return oss.str();
+}
+
+//==============================================================================
+OutOfSplineRange::OutOfSplineRange(
+    Time t,
+    std::array<Time, 2> range)
+  : std::runtime_error(out_of_spline_range_message(t, range))
+{
+  // Do nothing
 }
 
 } // namespace rmf_traffic