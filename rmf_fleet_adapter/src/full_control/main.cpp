/*
 * Copyright (C) 2020 Open Source Robotics Foundation
 *
 * Licensed under the Apache License, Version 2.0 (the "License");
 * you may not use this file except in compliance with the License.
 * You may obtain a copy of the License at
 *
 *     http://www.apache.org/licenses/LICENSE-2.0
 *
 * Unless required by applicable law or agreed to in writing, software
 * distributed under the License is distributed on an "AS IS" BASIS,
 * WITHOUT WARRANTIES OR CONDITIONS OF ANY KIND, either express or implied.
 * See the License for the specific language governing permissions and
 * limitations under the License.
 *
*/

// Internal implementation-specific headers
#include "../rmf_fleet_adapter/ParseArgs.hpp"
#include "../rmf_fleet_adapter/load_param.hpp"

// Public rmf_fleet_adapter API headers
#include <rmf_fleet_adapter/agv/Adapter.hpp>
#include <rmf_fleet_adapter/agv/parse_graph.hpp>

// Standard topic names for communicating with fleet drivers
#include <rmf_fleet_adapter/StandardNames.hpp>

// Fleet driver state/command messages
#include <rmf_fleet_msgs/msg/fleet_state.hpp>
#include <rmf_fleet_msgs/msg/path_request.hpp>
#include <rmf_fleet_msgs/msg/mode_request.hpp>

// RMF Task messages
#include <rmf_task_msgs/msg/task_type.hpp>
#include <rmf_task_msgs/msg/task_profile.hpp>

// ROS2 utilities for rmf_traffic
#include <rmf_traffic_ros2/Time.hpp>

// Utility functions for estimating where a robot is on the graph based on
// the information provided by fleet drivers.
#include "../rmf_fleet_adapter/estimation.hpp"

// Public rmf_traffic API headers
#include <rmf_traffic/agv/Interpolate.hpp>
#include <rmf_traffic/Route.hpp>

#include <rmf_battery/agv/BatterySystem.hpp>
#include <rmf_battery/agv/SimpleMotionPowerSink.hpp>
#include <rmf_battery/agv/SimpleDevicePowerSink.hpp>

#include <Eigen/Geometry>
#include <unordered_set>

//==============================================================================
class FleetDriverRobotCommandHandle
    : public rmf_fleet_adapter::agv::RobotCommandHandle
{
public:

  using PathRequestPub =
      rclcpp::Publisher<rmf_fleet_msgs::msg::PathRequest>::SharedPtr;

  using ModeRequestPub =
      rclcpp::Publisher<rmf_fleet_msgs::msg::ModeRequest>::SharedPtr;

  FleetDriverRobotCommandHandle(
      rclcpp::Node& node,
      std::string fleet_name,
      std::string robot_name,
      std::shared_ptr<const rmf_traffic::agv::Graph> graph,
      std::shared_ptr<const rmf_traffic::agv::VehicleTraits> traits,
      PathRequestPub path_request_pub,
      ModeRequestPub mode_request_pub)
    : _node(&node),
      _path_request_pub(std::move(path_request_pub)),
      _mode_request_pub(std::move(mode_request_pub))
  {
    _current_path_request.fleet_name = fleet_name;
    _current_path_request.robot_name = robot_name;

    _current_dock_request.fleet_name = fleet_name;
    _current_dock_request.robot_name = robot_name;
    _current_dock_request.mode.mode = _current_dock_request.mode.MODE_DOCKING;

    rmf_fleet_msgs::msg::ModeParameter p;
    p.name = "docking";
    _current_dock_request.parameters.push_back(std::move(p));

    _travel_info.graph = std::move(graph);
    _travel_info.traits = std::move(traits);
    _travel_info.fleet_name = std::move(fleet_name);
    _travel_info.robot_name = std::move(robot_name);
  }

  void follow_new_path(
      const std::vector<rmf_traffic::agv::Plan::Waypoint>& waypoints,
      ArrivalEstimator next_arrival_estimator,
      RequestCompleted path_finished_callback) final
  {
    std::lock_guard<std::mutex> lock(_mutex);
    _clear_last_command();

    _travel_info.waypoints = waypoints;
    _travel_info.next_arrival_estimator = std::move(next_arrival_estimator);
    _travel_info.path_finished_callback = std::move(path_finished_callback);
    _interrupted = false;

    _current_path_request.task_id = std::to_string(++_current_task_id);
    _current_path_request.path.clear();
    for (const auto& wp : waypoints)
    {
      rmf_fleet_msgs::msg::Location location;
      const Eigen::Vector3d p = wp.position();
      location.t = rmf_traffic_ros2::convert(wp.time());
      location.x = p.x();
      location.y = p.y();
      location.yaw = p.z();

      // Note: if the waypoint is not on a graph index, then we'll just leave
      // the level_name blank. That information isn't likely to get used by the
      // fleet driver anyway.
      if (wp.graph_index())
      {
        location.level_name =
            _travel_info.graph->get_waypoint(*wp.graph_index()).get_map_name();
      }

      _current_path_request.path.emplace_back(std::move(location));
    }

    _path_requested_time = std::chrono::steady_clock::now();
    _path_request_pub->publish(_current_path_request);
  }

  void stop() final
  {
    // This is currently not used by the fleet drivers
  }

  class DockFinder : public rmf_traffic::agv::Graph::Lane::Executor
  {
  public:

    bool is_dock = false;

    DockFinder(const std::string& dock_name)
      : _dock_name(std::move(dock_name))
    {
      // Do nothing
    }

    void execute(const Dock& dock) final
    {
      if (dock.dock_name() == _dock_name)
        is_dock = true;
    }

    void execute(const Wait&) final { }
    void execute(const DoorOpen&) final { }
    void execute(const DoorClose&) final { }
    void execute(const LiftSessionBegin&) final { }
    void execute(const LiftMove&) final { }
    void execute(const LiftDoorOpen&) final { }
    void execute(const LiftSessionEnd&) final { }

  private:
    const std::string& _dock_name;
  };

  void dock(
      const std::string& dock_name,
      RequestCompleted docking_finished_callback) final
  {
    std::lock_guard<std::mutex> lock(_mutex);
    _clear_last_command();

    _dock_finished_callback = std::move(docking_finished_callback);
    _current_dock_request.parameters.front().value = dock_name;
    _current_dock_request.task_id = std::to_string(++_current_task_id);

    _dock_requested_time = std::chrono::steady_clock::now();
    _mode_request_pub->publish(_current_dock_request);

    // TODO(MXG): We should come up with a better way to identify the docking
    // lanes.
    _dock_target_wp = rmf_utils::nullopt;
    DockFinder finder(dock_name);
    for (std::size_t i=0; i < _travel_info.graph->num_lanes(); ++i)
    {
      const auto& lane = _travel_info.graph->get_lane(i);
      const auto entry_event = lane.entry().event();
      if (entry_event)
      {
        entry_event->execute(finder);
        if (finder.is_dock)
        {
          _dock_target_wp = lane.entry().waypoint_index();
          break;
        }
      }
    }

    assert(_dock_target_wp);

    const auto& wp = _travel_info.graph->get_waypoint(*_dock_target_wp);
    const std::string wp_name = wp.name()?
          *wp.name() : std::to_string(wp.index());

    RCLCPP_INFO(
      _node->get_logger(),
      "Requesting robot [%s] of [%s] to dock into waypoint [%s]",
      _current_path_request.robot_name.c_str(),
      _current_path_request.fleet_name.c_str(),
      wp_name.c_str());
  }

  void update_state(const rmf_fleet_msgs::msg::RobotState& state)
  {
    std::lock_guard<std::mutex> lock(_mutex);
    if (_travel_info.path_finished_callback)
    {
      // If we have a path_finished_callback, then the robot should be
      // following a path

      // There should not be a docking command happening
      assert(!_dock_finished_callback);

      // The arrival estimator should be available
      assert(_travel_info.next_arrival_estimator);

      if (state.task_id != _current_path_request.task_id)
      {
        // The robot has not received our path request yet
        const auto now = std::chrono::steady_clock::now();
        if (std::chrono::milliseconds(200) < now - _path_requested_time)
        {
          // We published the request a while ago, so we'll send it again in
          // case it got dropped.
          _path_requested_time = now;
          _path_request_pub->publish(_current_path_request);
        }

        return estimate_state(_node, state.location, _travel_info);
      }

      if (state.mode.mode == state.mode.MODE_ADAPTER_ERROR)
      {
        if (_interrupted)
        {
          // This interruption was already noticed
          return;
        }

        RCLCPP_INFO(
              _node->get_logger(),
              "Fleet driver [%s] reported interruption for [%s]",
              _current_path_request.fleet_name.c_str(),
              _current_path_request.robot_name.c_str());

        _interrupted = true;
        estimate_state(_node, state.location, _travel_info);
        return _travel_info.updater->interrupted();
      }

      if (state.path.empty())
      {
        // When the state path is empty, that means the robot believes it has
        // arrived at its destination.
        return check_path_finish(_node, state, _travel_info);
      }

      return estimate_path_traveling(_node, state, _travel_info);
    }
    else if (_dock_finished_callback)
    {
      const auto now = std::chrono::steady_clock::now();
      // If we have a _dock_finished_callback, then the robot should be docking
      if (state.task_id != _current_dock_request.task_id)
      {
        if (std::chrono::milliseconds(200) < now - _dock_requested_time)
        {
          // We published the request a while ago, so we'll send it again in
          // case it got dropped.
          _dock_requested_time = now;
          _mode_request_pub->publish(_current_dock_request);
        }

        return;
      }

      if (state.mode.mode != state.mode.MODE_DOCKING)
      {
        estimate_waypoint(_node, state.location, _travel_info);
        _travel_info.last_known_wp = *_dock_target_wp;
        _dock_finished_callback();
        _dock_finished_callback = nullptr;

        return;
      }

      // Update the schedule with the docking path of the robot
      if (!state.path.empty() &&
        std::chrono::seconds(1) < now - _dock_schedule_time)
      {
        std::vector<Eigen::Vector3d> positions;
        positions.push_back(
          {state.location.x, state.location.y, state.location.yaw});
        for (const auto& p : state.path)
          positions.push_back({p.x, p.y, p.yaw});

        const rmf_traffic::Trajectory trajectory =
          rmf_traffic::agv::Interpolate::positions(
            *_travel_info.traits,
            rmf_traffic_ros2::convert(state.location.t),
            positions);

        if (trajectory.size() < 2)
          return;

        if (auto participant =
          _travel_info.updater->unstable().get_participant())
        {
          participant->set(
            {rmf_traffic::Route{state.location.level_name, trajectory}});
          _dock_schedule_time = now;
        }
      }
    }
    else
    {
      // If we don't have a finishing callback, then the robot is not under our
      // command
      estimate_state(_node, state.location, _travel_info);
    }

    // Update battery soc
    const double battery_soc = state.battery_percent / 100.0;
    if (battery_soc >= 0.0 && battery_soc <= 1.0)
      _travel_info.updater->update_battery_soc(battery_soc);
    else
      RCLCPP_ERROR(
        _node->get_logger(),
        "Battery percentage reported by the robot is outside of the valid "
        "range [0,100] and hence the battery soc will not be updated. It is "
        "critical to update the battery soc with a valid battery percentage "
        "for task allocation planning.");
  }

  void set_updater(rmf_fleet_adapter::agv::RobotUpdateHandlePtr updater)
  {
    _travel_info.updater = std::move(updater);
  }

private:

  rclcpp::Node* _node;

  PathRequestPub _path_request_pub;
  rmf_fleet_msgs::msg::PathRequest _current_path_request;
  std::chrono::steady_clock::time_point _path_requested_time;
  TravelInfo _travel_info;
  bool _interrupted = false;

  rmf_fleet_msgs::msg::ModeRequest _current_dock_request;
  rmf_utils::optional<std::size_t> _dock_target_wp;
  std::chrono::steady_clock::time_point _dock_requested_time;
  std::chrono::steady_clock::time_point _dock_schedule_time =
    std::chrono::steady_clock::now();
  RequestCompleted _dock_finished_callback;
  ModeRequestPub _mode_request_pub;

  uint32_t _current_task_id = 0;

  std::mutex _mutex;

  void _clear_last_command()
  {
    _travel_info.next_arrival_estimator = nullptr;
    _travel_info.path_finished_callback = nullptr;
    _dock_finished_callback = nullptr;
  }
};

using FleetDriverRobotCommandHandlePtr =
  std::shared_ptr<FleetDriverRobotCommandHandle>;

//==============================================================================
/// This is an RAII class that keeps the connections to the fleet driver alive.
struct Connections : public std::enable_shared_from_this<Connections>
{
  /// The API for adding new robots to the adapter
  rmf_fleet_adapter::agv::FleetUpdateHandlePtr fleet;

  /// The API for running the fleet adapter
  rmf_fleet_adapter::agv::AdapterPtr adapter;

  /// The navigation graph for the robot
  std::shared_ptr<const rmf_traffic::agv::Graph> graph;

  /// The traits of the vehicles
  std::shared_ptr<const rmf_traffic::agv::VehicleTraits> traits;

  /// The topic subscription for responding to new fleet states
  rclcpp::Subscription<rmf_fleet_msgs::msg::FleetState>::SharedPtr
  fleet_state_sub;

  /// The publisher for sending out path requests
  rclcpp::Publisher<rmf_fleet_msgs::msg::PathRequest>::SharedPtr
  path_request_pub;

  /// The publisher for sending out mode requests
  rclcpp::Publisher<rmf_fleet_msgs::msg::ModeRequest>::SharedPtr
  mode_request_pub;

  /// The container for robot update handles
  std::unordered_map<std::string, FleetDriverRobotCommandHandlePtr>
  robots;

  std::mutex mutex;

  void add_robot(
      const std::string& fleet_name,
      const rmf_fleet_msgs::msg::RobotState& state)
  {
    const auto& robot_name = state.name;
    const auto command = std::make_shared<FleetDriverRobotCommandHandle>(
          *adapter->node(), fleet_name, robot_name, graph, traits,
          path_request_pub, mode_request_pub);

    const auto& l = state.location;
    fleet->add_robot(
          command, robot_name, traits->profile(),
          rmf_traffic::agv::compute_plan_starts(
            *graph, state.location.level_name, {l.x, l.y, l.yaw},
            rmf_traffic_ros2::convert(adapter->node()->now())),
          [c = weak_from_this(), command, robot_name = std::move(robot_name)](
          const rmf_fleet_adapter::agv::RobotUpdateHandlePtr& updater)
    {
      const auto connections = c.lock();
      if (!connections)
        return;

      std::lock_guard<std::mutex> lock(connections->mutex);

      command->set_updater(updater);
      connections->robots[robot_name] = command;
    });
  }
};

//==============================================================================
std::shared_ptr<Connections> make_fleet(
    const rmf_fleet_adapter::agv::AdapterPtr& adapter)
{
  const auto& node = adapter->node();
  std::shared_ptr<Connections> connections = std::make_shared<Connections>();
  connections->adapter = adapter;

  const std::string fleet_name_param_name = "fleet_name";
  const std::string fleet_name = node->declare_parameter(
        "fleet_name", std::string());
  if (fleet_name.empty())
  {
    RCLCPP_ERROR(
          node->get_logger(),
          "Missing [%s] parameter", fleet_name_param_name.c_str());

    return nullptr;
  }

  connections->traits = std::make_shared<rmf_traffic::agv::VehicleTraits>(
        rmf_fleet_adapter::get_traits_or_default(
        *node, 0.7, 0.3, 0.5, 1.5, 0.5, 1.5));

  const std::string nav_graph_param_name = "nav_graph_file";
  const std::string graph_file =
      node->declare_parameter(nav_graph_param_name, std::string());
  if (graph_file.empty())
  {
    RCLCPP_ERROR(
          node->get_logger(),
          "Missing [%s] parameter", nav_graph_param_name.c_str());

    return nullptr;
  }

  connections->graph =
      std::make_shared<rmf_traffic::agv::Graph>(
        rmf_fleet_adapter::agv::parse_graph(graph_file, *connections->traits));

  std::cout << "The fleet [" << fleet_name
            << "] has the following named waypoints:\n";
  for (const auto& key : connections->graph->keys())
    std::cout << " -- " << key.first << std::endl;


  connections->fleet = adapter->add_fleet(
        fleet_name, *connections->traits, *connections->graph);

<<<<<<< HEAD
  // Parameters required for task planner
  // Battery system
  auto battery_system_optional = rmf_fleet_adapter::get_battery_system(
    *node, 24.0, 40.0, 8.8);
  if (!battery_system_optional)
  {
    RCLCPP_ERROR(
      node->get_logger(),
      "Invalid values supplied for battery system");
    
    return nullptr;
  }
  auto battery_system = std::make_shared<rmf_battery::agv::BatterySystem>(
    *battery_system_optional);

  // Mechanical system and motion_sink
  auto mechanical_system_optional = rmf_fleet_adapter::get_mechanical_system(
    *node, 70.0, 40.0, 0.22);
  if (!mechanical_system_optional)
  {
    RCLCPP_ERROR(
      node->get_logger(),
      "Invalid values supplied for mechanical system");
    
    return nullptr;
  }
  rmf_battery::agv::MechanicalSystem& mechanical_system =
    *mechanical_system_optional;

  std::shared_ptr<rmf_battery::agv::SimpleMotionPowerSink> motion_sink =
    std::make_shared<rmf_battery::agv::SimpleMotionPowerSink>(
      *battery_system, mechanical_system);

  // Ambient power system
  const double ambient_power_drain =
    rmf_fleet_adapter::get_parameter_or_default(
      *node, "ambient_power_drain", 20.0);
  auto ambient_power_system = rmf_battery::agv::PowerSystem::make(
    ambient_power_drain);
  if (!ambient_power_system)
  {
    RCLCPP_ERROR(
      node->get_logger(),
      "Invalid values supplied for ambient power system");
    
    return nullptr;
  }
  std::shared_ptr<rmf_battery::agv::SimpleDevicePowerSink> ambient_sink =
    std::make_shared<rmf_battery::agv::SimpleDevicePowerSink>(
      *battery_system, *ambient_power_system);

  // Tool power system
  const double tool_power_drain = rmf_fleet_adapter::get_parameter_or_default(
    *node, "tool_power_drain", 10.0);
  auto tool_power_system = rmf_battery::agv::PowerSystem::make(
    tool_power_drain);
  if (!tool_power_system)
  {
    RCLCPP_ERROR(
      node->get_logger(),
      "Invalid values supplied for tool power system");
    
    return nullptr;
  }
  std::shared_ptr<rmf_battery::agv::SimpleDevicePowerSink> tool_sink =
    std::make_shared<rmf_battery::agv::SimpleDevicePowerSink>(
      *battery_system, *tool_power_system);

  // Drain battery
  const bool drain_battery = rmf_fleet_adapter::get_parameter_or_default(
    *node, "drain_battery", false);
  connections->fleet->account_for_battery_drain(drain_battery);

  // Recharge threshold
  const double recharge_threshold = rmf_fleet_adapter::get_parameter_or_default(
    *node, "recharge_threshold", 0.2);

  connections->fleet->set_recharge_threshold(recharge_threshold);

  if (!connections->fleet->set_task_planner_params(
        battery_system, motion_sink, ambient_sink, tool_sink))
  {
    RCLCPP_ERROR(
      node->get_logger(),
      "Failed to initialize task planner parameters");

    return nullptr;
  }

  std::unordered_set<uint8_t> task_types;
  if (node->declare_parameter<bool>("perform_loop", false))
  {
    task_types.insert(rmf_task_msgs::msg::TaskType::TYPE_LOOP);
  }

  // If the perform_deliveries parameter is true, then we just blindly accept
  // all delivery requests.
=======
  // We disable fleet state publishing for this fleet adapter because we expect
  // the fleet drivers to publish these messages.
  connections->fleet->fleet_state_publish_period(std::nullopt);

  // If the perform_deliveries parameter is true, then we just blindly accept // all delivery requests.
>>>>>>> 0bf4ebbd
  if (node->declare_parameter<bool>("perform_deliveries", false))
  {
    task_types.insert(rmf_task_msgs::msg::TaskType::TYPE_DELIVERY);
    connections->fleet->accept_delivery_requests(
          [](const rmf_task_msgs::msg::Delivery&){ return true; });
  }

  if (node->declare_parameter<bool>("perform_cleaning", false))
  {
    task_types.insert(rmf_task_msgs::msg::TaskType::TYPE_CLEAN);
  }

  connections->fleet->accept_task_requests(
    [task_types](const rmf_task_msgs::msg::TaskProfile& msg)
    {
      if (task_types.find(msg.task_type.type) != task_types.end())
        return true;
      
      return false;
    });

  if (node->declare_parameter<bool>("disable_delay_threshold", false))
  {
    connections->fleet->default_maximum_delay(rmf_utils::nullopt);
  }
  else
  {
    connections->fleet->default_maximum_delay(
          rmf_fleet_adapter::get_parameter_or_default_time(
            *node, "delay_threshold", 10.0));
  }

  connections->path_request_pub = node->create_publisher<
      rmf_fleet_msgs::msg::PathRequest>(
        rmf_fleet_adapter::PathRequestTopicName, rclcpp::SystemDefaultsQoS());

  connections->mode_request_pub = node->create_publisher<
      rmf_fleet_msgs::msg::ModeRequest>(
        rmf_fleet_adapter::ModeRequestTopicName, rclcpp::SystemDefaultsQoS());

  connections->fleet_state_sub = node->create_subscription<
      rmf_fleet_msgs::msg::FleetState>(
        rmf_fleet_adapter::FleetStateTopicName,
        rclcpp::SystemDefaultsQoS(),
        [c = std::weak_ptr<Connections>(connections), fleet_name](
        const rmf_fleet_msgs::msg::FleetState::SharedPtr msg)
  {
    if (msg->name != fleet_name)
      return;

    const auto connections = c.lock();
    if (!connections)
      return;

    for (const auto& state : msg->robots)
    {
      const auto insertion = connections->robots.insert({state.name, nullptr});
      const bool new_robot = insertion.second;
      if (new_robot)
      {
        // We have not seen this robot before, so let's add it to the fleet.
        connections->add_robot(fleet_name, state);
      }

      const auto& command = insertion.first->second;
      if (command)
      {
        // We are ready to command this robot, so let's update its state
        command->update_state(state);
      }
    }
  });

  return connections;
}

//==============================================================================
int main(int argc, char* argv[])
{
  rclcpp::init(argc, argv);
  const auto adapter = rmf_fleet_adapter::agv::Adapter::make("fleet_adapter");
  if (!adapter)
    return 1;

  const auto fleet_connections = make_fleet(adapter);
  if (!fleet_connections)
    return 1;

  RCLCPP_INFO(adapter->node()->get_logger(), "Starting Fleet Adapter");

  // Start running the adapter and wait until it gets stopped by SIGINT
  adapter->start().wait();

  RCLCPP_INFO(adapter->node()->get_logger(), "Closing Fleet Adapter");

  rclcpp::shutdown();
}<|MERGE_RESOLUTION|>--- conflicted
+++ resolved
@@ -495,11 +495,13 @@
   for (const auto& key : connections->graph->keys())
     std::cout << " -- " << key.first << std::endl;
 
-
   connections->fleet = adapter->add_fleet(
         fleet_name, *connections->traits, *connections->graph);
 
-<<<<<<< HEAD
+  // We disable fleet state publishing for this fleet adapter because we expect
+  // the fleet drivers to publish these messages.
+  connections->fleet->fleet_state_publish_period(std::nullopt);
+
   // Parameters required for task planner
   // Battery system
   auto battery_system_optional = rmf_fleet_adapter::get_battery_system(
@@ -597,13 +599,6 @@
 
   // If the perform_deliveries parameter is true, then we just blindly accept
   // all delivery requests.
-=======
-  // We disable fleet state publishing for this fleet adapter because we expect
-  // the fleet drivers to publish these messages.
-  connections->fleet->fleet_state_publish_period(std::nullopt);
-
-  // If the perform_deliveries parameter is true, then we just blindly accept // all delivery requests.
->>>>>>> 0bf4ebbd
   if (node->declare_parameter<bool>("perform_deliveries", false))
   {
     task_types.insert(rmf_task_msgs::msg::TaskType::TYPE_DELIVERY);
