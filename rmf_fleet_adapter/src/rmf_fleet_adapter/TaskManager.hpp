/*
 * Copyright (C) 2020 Open Source Robotics Foundation
 *
 * Licensed under the Apache License, Version 2.0 (the "License");
 * you may not use this file except in compliance with the License.
 * You may obtain a copy of the License at
 *
 *     http://www.apache.org/licenses/LICENSE-2.0
 *
 * Unless required by applicable law or agreed to in writing, software
 * distributed under the License is distributed on an "AS IS" BASIS,
 * WITHOUT WARRANTIES OR CONDITIONS OF ANY KIND, either express or implied.
 * See the License for the specific language governing permissions and
 * limitations under the License.
 *
*/

#ifndef SRC__RMF_FLEET_ADAPTER__TASKMANAGER_HPP
#define SRC__RMF_FLEET_ADAPTER__TASKMANAGER_HPP

#include "Task.hpp"
#include "agv/RobotContext.hpp"

#include <rmf_traffic/agv/Planner.hpp>

#include <rmf_task/agv/TaskPlanner.hpp>

#include <mutex>

namespace rmf_fleet_adapter {

//==============================================================================
/// This task manager is a first attempt at managing multiple tasks per fleet.
/// This is a simple implementation that only makes a modest attempt at being
/// optimal. A better task manager would queue tasks across the whole fleet
/// instead of queuing tasks for each robot individually. We will attempt that
/// in a later implementation.
class TaskManager : public std::enable_shared_from_this<TaskManager>
{
public:

  static std::shared_ptr<TaskManager> make(agv::RobotContextPtr context);

  using Start = rmf_traffic::agv::Plan::Start;
  using StartSet = rmf_traffic::agv::Plan::StartSet;
  using Assignment = rmf_task::agv::TaskPlanner::Assignment;
  using State = rmf_task::agv::State;

  /// Add a task to the queue of this manager.
  void queue_task(std::shared_ptr<Task> task, Start expected_finish);

  /// The location where we expect this robot to be at the end of its current
  /// task queue
  StartSet expected_finish_location() const;

  const agv::RobotContextPtr& context();

  agv::ConstRobotContextPtr context() const;

<<<<<<< HEAD
  /// Set the queue for this task manager with assignments generated from the
  /// task planner
  void set_queue(const std::vector<Assignment>& assignments);

  /// Get the non-charging requests among pending tasks
  const std::vector<rmf_task::ConstRequestPtr> requests() const;

  /// The state of the robot.
  State expected_finish_state() const;

  /// Callback for the retreat timer. Appends a charging task to the task queue
  /// when robot is idle and battery level drops below a retreat threshold.
  void retreat_to_charger();
=======
  const Task* current_task() const;
>>>>>>> 0bf4ebbd

private:

  TaskManager(agv::RobotContextPtr context);

  agv::RobotContextPtr _context;
  std::shared_ptr<Task> _active_task;
  std::vector<std::shared_ptr<Task>> _queue;
  rmf_utils::optional<Start> _expected_finish_location;
  rxcpp::subscription _task_sub;
  rxcpp::subscription _emergency_sub;

  // TODO: Eliminate the need for a mutex by redesigning the use of the task
  // manager so that modifications of shared data only happen on designated
  // rxcpp worker
  std::mutex _mutex;
  rclcpp::TimerBase::SharedPtr _task_timer;
  rclcpp::TimerBase::SharedPtr _retreat_timer;

  /// Callback for task timer which begins next task if its deployment time has passed
  void _begin_next_task();
};

using TaskManagerPtr = std::shared_ptr<TaskManager>;

} // namespace rmf_fleet_adapter

#endif // SRC__RMF_FLEET_ADAPTER__TASKMANAGER_HPP<|MERGE_RESOLUTION|>--- conflicted
+++ resolved
@@ -50,14 +50,15 @@
   void queue_task(std::shared_ptr<Task> task, Start expected_finish);
 
   /// The location where we expect this robot to be at the end of its current
-  /// task queue
+  /// task queue.
   StartSet expected_finish_location() const;
 
   const agv::RobotContextPtr& context();
 
   agv::ConstRobotContextPtr context() const;
 
-<<<<<<< HEAD
+  const Task* current_task() const;
+
   /// Set the queue for this task manager with assignments generated from the
   /// task planner
   void set_queue(const std::vector<Assignment>& assignments);
@@ -71,9 +72,6 @@
   /// Callback for the retreat timer. Appends a charging task to the task queue
   /// when robot is idle and battery level drops below a retreat threshold.
   void retreat_to_charger();
-=======
-  const Task* current_task() const;
->>>>>>> 0bf4ebbd
 
 private:
 
