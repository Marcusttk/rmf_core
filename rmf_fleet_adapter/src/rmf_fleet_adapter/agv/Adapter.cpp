--- conflicted
+++ resolved
@@ -69,7 +69,6 @@
   std::shared_ptr<rmf_traffic_ros2::blockade::Writer> blockade_writer;
   rmf_traffic_ros2::schedule::MirrorManager mirror_manager;
 
-<<<<<<< HEAD
   // using Delivery = rmf_task_msgs::msg::Delivery;
   // using DeliverySub = rclcpp::Subscription<Delivery>::SharedPtr;
   // DeliverySub delivery_sub;
@@ -77,15 +76,6 @@
   // using Loop = rmf_task_msgs::msg::Loop;
   // using LoopSub = rclcpp::Subscription<Loop>::SharedPtr;
   // LoopSub loop_sub;
-=======
-  using Delivery = rmf_task_msgs::msg::Delivery;
-  using DeliverySub = rclcpp::Subscription<Delivery>::SharedPtr;
-  DeliverySub delivery_sub;
-
-  using Loop = rmf_task_msgs::msg::Loop;
-  using LoopSub = rclcpp::Subscription<Loop>::SharedPtr;
-  LoopSub loop_sub;
->>>>>>> 7909c047
 
   std::vector<std::shared_ptr<FleetUpdateHandle>> fleets = {};
 
@@ -98,7 +88,6 @@
 
   // This mutex protects the initialization of traffic lights
   std::mutex traffic_light_init_mutex;
-
 
   Implementation(
       rxcpp::schedulers::worker worker_,
